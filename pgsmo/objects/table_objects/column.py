# --------------------------------------------------------------------------------------------
# Copyright (c) Microsoft Corporation. All rights reserved.
# Licensed under the MIT License. See License.txt in the project root for license information.
# --------------------------------------------------------------------------------------------

from typing import Optional, List

from pgsmo.objects.node_object import NodeObject
from pgsmo.objects.scripting_mixins import ScriptableCreate, ScriptableDelete, ScriptableUpdate
from pgsmo.objects.server import server as s    # noqa
import pgsmo.utils.templating as templating


class Column(NodeObject, ScriptableCreate, ScriptableDelete, ScriptableUpdate):
    TEMPLATE_ROOT = templating.get_template_root(__file__, 'templates_column')
    MACRO_ROOT = templating.get_template_root(__file__, '../table/macros')

    @classmethod
    def _from_node_query(cls, server: 's.Server', parent: NodeObject, **kwargs) -> 'Column':
        """
        Creates a new Column object based on the the results from the column nodes query
        :param server: Server that owns the column
        :param parent: Parent object of the column. Should be a Table/View
        :param kwargs: Optional parameters for the column
        Kwargs:
            name str: Name of the column
            datatype str: Name of the type of the column
            oid int: Object ID of the column
            not_null bool: Whether or not null is allowed for the column
            has_default_value bool: Whether or not the column has a default value constraint
        :return: Instance of the Column
        """
        col = cls(server, parent, kwargs['name'], kwargs['datatype'])
        col._oid = kwargs['oid']
        col._has_default_value = kwargs['has_default_val']
        col._not_null = kwargs['not_null']

        col._column_ordinal = kwargs['oid'] - 1
        col._is_key = kwargs['isprimarykey']
        col._is_readonly = kwargs['is_updatable'] is False
        col._is_unique = kwargs['isunique']
        col._type_oid = kwargs['typoid']
        col._default_value = kwargs['default'] if col._has_default_value is True else None
        col._is_auto_increament = col._default_value is not None and col._default_value.startswith('nextval(')

        return col

    def __init__(self, server: 's.Server', parent: NodeObject, name: str, datatype: str):
        """
        Initializes a new instance of a Column
        :param server: Connection to the server/database that this object will belong to
        :param parent: Parent object of the column, should be a Table/View
        :param name: Name of the column
        :param datatype: Type of the column
        """
        NodeObject.__init__(self, server, parent, name)
        ScriptableCreate.__init__(self, self._template_root(server), self._macro_root(), server.version)
        ScriptableDelete.__init__(self, self._template_root(server), self._macro_root(), server.version)
        ScriptableUpdate.__init__(self, self._template_root(server), self._macro_root(), server.version)

        self._datatype: str = datatype

        self._has_default_value: Optional[bool] = None
        self._not_null: Optional[bool] = None

        self._column_ordinal: int = None
        self._is_key: bool = None
        self._is_readonly: bool = None
        self._is_unique: bool = None
        self._type_oid: int = None
        self._default_value: Optional[str] = None
        self._is_auto_increament = None

    # PROPERTIES ###########################################################
    @property
    def datatype(self) -> str:
        return self._datatype

    @property
    def has_default_value(self) -> Optional[bool]:
        return self._has_default_value

    @property
    def not_null(self) -> Optional[bool]:
        return self._not_null

    @property
<<<<<<< HEAD
    def column_ordinal(self) -> int:
        return self._column_ordinal

    @property
    def is_key(self) -> bool:
        return self._is_key

    @property
    def is_readonly(self) -> bool:
        return self._is_readonly

    @property
    def is_unique(self) -> bool:
        return self._is_unique

    @property
    def type_oid(self) -> int:
        return self._type_oid

    @property
    def default_value(self) -> Optional[str]:
        return self._default_value

    @property
    def is_auto_increament(self) -> bool:
        return self._is_auto_increament
=======
    def cltype(self):
        return self._full_properties["cltype"]

    @property
    def schema(self):
        return self._full_properties["schema"]

    @property
    def table(self):
        return self._full_properties["table"]

    @property
    def displaytypname(self):
        return self._full_properties["displaytypname"]

    @property
    def attlen(self):
        return self._full_properties["attlen"]

    @property
    def attprecision(self):
        return self._full_properties["attprecision"]

    @property
    def hasSqrBracket(self):
        return self._full_properties["hasSqrBracket"]

    @property
    def collspcname(self):
        return self._full_properties["collspcname"]

    @property
    def attnotnull(self):
        return self._full_properties["attnotnull"]

    @property
    def defval(self):
        return self._full_properties["defval"]

    @property
    def description(self):
        return self._full_properties["description"]

    @property
    def attoptions(self):
        return self._full_properties["attoptions"]

    @property
    def attacl(self):
        return self._full_properties["attacl"]

    @property
    def seclabels(self):
        return self._full_properties["seclabels"]

    @property
    def attstattarget(self):
        return self._full_properties["attstattarget"]

    @property
    def attstorage(self):
        return self._full_properties["attstorage"]

    @property
    def is_sql(self):
        return self._full_properties["is_sql"]
>>>>>>> 8b849b74

    # IMPLEMENTATION DETAILS ###############################################
    @classmethod
    def _macro_root(cls) -> List[str]:
        return [cls.MACRO_ROOT]

    @classmethod
    def _template_root(cls, server: 's.Server') -> str:
        return cls.TEMPLATE_ROOT

    def _create_query_data(self) -> dict:
        """ Provides data input for create script """
        return {
            "data": {
                "name": self.name,
                "cltype": self.cltype,
                "schema": self.schema,
                "table": self.table,
                "displaytypname": self.displaytypname,
                "attlen": self.attlen,
                "attprecision": self.attprecision,
                "hasSqrBracket": self.hasSqrBracket,
                "collspcname": self.collspcname,
                "attnotnull": self.attnotnull,
                "defval": self.defval,
                "description": self.description,
                "attoptions": self.attoptions,
                "attacl": self.attacl,
                "seclabels": self.seclabels
            },
            "is_sql": self.is_sql
        }

    def _delete_query_data(self) -> dict:
        """ Provides data input for delete script """
        return {
            "data": {
                "schema": self.schema,
                "table": self.table,
                "name": self.name
            }
        }

    def _update_query_data(self) -> dict:
        """ Function that returns data for update script """
        return {
            "data": {
                "name": self.name,
                "schema": self.schema,
                "table": self.table,
                "cltype": self.cltype,
                "attlen": self.attlen,
                "attprecision": self.attprecision,
                "collspcname": self.collspcname,
                "defval": self.defval,
                "attnotnull": self.attnotnull,
                "attstattarget": self.attstattarget,
                "attstorage": self.attstorage,
                "description": self.description,
                "attoptions": self.attoptions,
                "attacl": self.attacl,
                "seclabels": self.seclabels
            },
            "o_data": {
                "name": "",
                "cltype": "",
                "attlen": "",
                "attprecision": "",
                "collspcname": "",
                "defval": "",
                "attnotnull": "",
                "attstattarget": "",
                "attstorage": ""
            }
        }<|MERGE_RESOLUTION|>--- conflicted
+++ resolved
@@ -85,7 +85,6 @@
         return self._not_null
 
     @property
-<<<<<<< HEAD
     def column_ordinal(self) -> int:
         return self._column_ordinal
 
@@ -112,7 +111,8 @@
     @property
     def is_auto_increament(self) -> bool:
         return self._is_auto_increament
-=======
+    
+    @property
     def cltype(self):
         return self._full_properties["cltype"]
 
@@ -179,7 +179,6 @@
     @property
     def is_sql(self):
         return self._full_properties["is_sql"]
->>>>>>> 8b849b74
 
     # IMPLEMENTATION DETAILS ###############################################
     @classmethod
