--- conflicted
+++ resolved
@@ -55,32 +55,6 @@
         self._has_usage: Optional[bool] = None
 
         # Declare the child items
-<<<<<<< HEAD
-        self._collations: NodeCollection = self._register_child_collection(
-            lambda: Collation.get_nodes_for_parent(self._server, self)
-        )
-        self._datatypes: NodeCollection = self._register_child_collection(
-            lambda: DataType.get_nodes_for_parent(self._server, self)
-        )
-        self._functions: NodeCollection = self._register_child_collection(
-            lambda: Function.get_nodes_for_parent(self._server, self)
-        )
-        self._sequences: NodeCollection = self._register_child_collection(
-            lambda: Sequence.get_nodes_for_parent(self._server, self)
-        )
-        self._tables: NodeCollection = self._register_child_collection(
-            lambda: Table.get_nodes_for_parent(self._server, self)
-        )
-        self._trigger_functions = self._register_child_collection(
-            lambda: TriggerFunction.get_nodes_for_parent(self._server, self)
-        )
-        self._views: NodeCollection = self._register_child_collection(
-            lambda: View.get_nodes_for_parent(self._server, self)
-        )
-        self._datatypes: node.NodeCollection = self._register_child_collection(
-            lambda: DataType.get_nodes_for_parent(self._server, self)
-        )
-=======
         self._collations: NodeCollection = self._register_child_collection(Collation)
         self._datatypes: NodeCollection = self._register_child_collection(DataType)
         self._functions: NodeCollection = self._register_child_collection(Function)
@@ -88,7 +62,6 @@
         self._tables: NodeCollection = self._register_child_collection(Table)
         self._trigger_functions: NodeCollection = self._register_child_collection(TriggerFunction)
         self._views: NodeCollection = self._register_child_collection(View)
->>>>>>> bbc956a9
 
     # PROPERTIES ###########################################################
     @property
