# --------------------------------------------------------------------------------------------
# Copyright (c) Microsoft Corporation. All rights reserved.
# Licensed under the MIT License. See License.txt in the project root for license information.
# --------------------------------------------------------------------------------------------

from typing import Callable, Dict, List, Optional, Tuple # noqa
from psycopg2 import sql
import threading

from pgsqltoolsservice.edit_data.update_management import RowEdit, RowUpdate, EditScript, RowCreate, RowDelete # noqa
from pgsqltoolsservice.query_execution.result_set import ResultSet # noqa
from pgsqltoolsservice.edit_data.contracts import (
    EditCellResponse, InitializeEditParams, EditInitializerFilter, RevertCellResponse,
    CreateRowResponse, EditRow, EditCell
)
from pgsqltoolsservice.edit_data import SmoEditTableMetadataFactory, EditTableMetadata
from pgsqltoolsservice.query_execution.query import ExecutionState, Query
from pgsqltoolsservice.query_execution.contracts.common import ResultSetSubset, DbColumn


class DataEditSessionExecutionState:

    def __init__(self, query: Query, message: str=None):
        self.query = query
        self.message = message


class DataEditorSession():
    """ This class will hold the logic to maintain the edit session and handle the operations """

    def __init__(self, metadata_factory: SmoEditTableMetadataFactory):
        self._session_cache: Dict[int, RowEdit] = {}
        self._metadata_factory = metadata_factory
        self._last_row_id: int = None
        self._is_initialized = False
        self._commit_task: threading.Thread = None

        self._result_set: ResultSet = None
        self.table_metadata: EditTableMetadata = None

    def initialize(self, initailize_edit_params: InitializeEditParams, connection: 'psycopg2.extensions.connection',
                   query_executer: Callable[[str, List[DbColumn], Callable], None], on_success: Callable, on_failure: Callable):
        """ This method creates the metadata for the object to be edited and creates the query to be
        executed and calls query executer with it """

        self.table_metadata = self._metadata_factory.get(
            connection, initailize_edit_params.schema_name, initailize_edit_params.object_name,
            initailize_edit_params.object_type)

        query_executer(self._construct_initialize_query(connection,
                       self.table_metadata, initailize_edit_params.filters),
                       self.table_metadata.db_columns,
                       lambda execution_state: self.on_query_execution_complete(execution_state, on_success, on_failure))

    def on_query_execution_complete(self, execution_state: DataEditSessionExecutionState, on_success: Callable, on_failure: Callable):
        try:
            if execution_state.query is None:
                message = execution_state.message
                raise Exception(message)

            self._validate_query_for_session(execution_state.query)
            self._result_set = execution_state.query.batches[0].result_set

            self._result_set.columns = self.table_metadata.db_columns

            self._last_row_id = len(self._result_set.rows) - 1
            self._is_initialized = True

            on_success()

        except Exception as error:
            on_failure(str(error))

    def update_cell(self, row_id: int, column_index: int, new_value: str) -> EditCellResponse:
        if not self._is_initialized:
            raise RuntimeError("Edit session has not been initialized")

        if row_id > self._last_row_id or row_id < 0:
            raise IndexError(f"Parameter row_id with value {row_id} is out of range")

        edit_row = self._session_cache.get(row_id)

        if edit_row is None:
            edit_row = RowUpdate(row_id, self._result_set, self.table_metadata)
            self._session_cache[row_id] = edit_row

        result = edit_row.set_cell_value(column_index, new_value)

        return result

    def commit_edit(self, connection: 'psycopg2.extensions.connection', success: Callable, failure: Callable):

        if self._commit_task is not None and self._commit_task.is_alive() is True:
            raise ValueError('Previous commit in progress')

        thread = threading.Thread(
            target=self._do_commit,
            args=(connection, success, failure)
        )
        thread.daemon = True
        self._commit_task = thread

        thread.start()

    def revert_row(self, row_id: int) -> None:

        try:
            self._session_cache.pop(row_id)

        except KeyError:
            raise KeyError('No edit pending for row')

    def revert_cell(self, row_id: int, column_index: int) -> RevertCellResponse:

        edit_row = self._session_cache.get(row_id)

        return edit_row.revert_cell(column_index)

    def delete_row(self, row_id: int) -> None:
        row_delete = RowDelete(row_id, self._result_set, self.table_metadata)

        self._session_cache[row_id] = row_delete

    def create_row(self) -> CreateRowResponse:
        self._last_row_id += 1

        new_row = RowCreate(self._last_row_id, self._result_set, self.table_metadata)

        self._session_cache[self._last_row_id] = new_row

        default_cell_values = []

        for index, column_metadata in enumerate(self.table_metadata.columns_metadata):
            default_value = None
            if column_metadata.is_calculated is True:
                default_value = '&lt;TBD&gt;'

            elif column_metadata.default_value is not None:
                cell_update = new_row.set_cell_value(index, column_metadata.default_value)
                default_value = cell_update.cell.display_value

            default_cell_values.append(default_value)

        return CreateRowResponse(self._last_row_id, default_cell_values)

    def get_rows(self, owner_uri, start_index: int, end_index: int) -> List[EditRow]:
<<<<<<< HEAD
        if start_index < self._result_set.row_count:
=======
        if start_index <= len(self._result_set.rows):
>>>>>>> 106274b5
            subset = ResultSetSubset.from_result_set(self._result_set, start_index, end_index)
        else:
            subset = ResultSetSubset()

        edit_rows = []
        for index, row in enumerate(subset.rows):
            row_id = start_index + index
            cache = self._session_cache.get(row_id)
            if cache is not None:
                edit_rows.append(cache.get_edit_row(subset.rows[0]))
            else:
                edit_row = EditRow(row_id, [EditCell(cell, False, row_id) for cell in row])
                edit_rows.append(edit_row)

        return edit_rows

    def _do_commit(self, connection: 'psycopg2.extensions.connection', success: Callable, failure: Callable):

        try:
            edit_operations = self._session_cache.values()
            cursor = connection.cursor()

            for operation in edit_operations:
                # If its a new row that’s being added and tried to delete without committing we just clear it
                # from cache
                if isinstance(operation, RowDelete) and operation.row_id >= len(self._result_set.rows):
                    pass
                else:
                    script: EditScript = operation.get_script()
                    cursor.execute(cursor.mogrify(script.query_template, (script.query_paramters)))
                    operation.apply_changes()

            self._session_cache.clear()
            self._last_row_id = len(self._result_set.rows) - 1

            success()

        except Exception as error:
            failure(str(error))

    def _validate_query_for_session(self, query: Query):

        if query.execution_state is not ExecutionState.EXECUTED:
            raise Exception('Execution not completed')

    def _construct_initialize_query(self, connection: 'psycopg2.extensions.connection', metadata: EditTableMetadata, filters: EditInitializerFilter):

        column_names = [sql.Identifier(column.name) for column in metadata.columns_metadata]

        if filters.limit_results is not None and filters.limit_results > 0:
            limit_clause = ' '.join([' LIMIT', str(filters.limit_results)])

        query = sql.SQL('SELECT {0} FROM {1}.{2} {3}').format(
            sql.SQL(', ').join(column_names),
            sql.Identifier(metadata.schema_name),
            sql.Identifier(metadata.table_name),
            sql.SQL(limit_clause)
        )
        return query.as_string(connection)<|MERGE_RESOLUTION|>--- conflicted
+++ resolved
@@ -144,11 +144,7 @@
         return CreateRowResponse(self._last_row_id, default_cell_values)
 
     def get_rows(self, owner_uri, start_index: int, end_index: int) -> List[EditRow]:
-<<<<<<< HEAD
-        if start_index < self._result_set.row_count:
-=======
         if start_index <= len(self._result_set.rows):
->>>>>>> 106274b5
             subset = ResultSetSubset.from_result_set(self._result_set, start_index, end_index)
         else:
             subset = ResultSetSubset()
