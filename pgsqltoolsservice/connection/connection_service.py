--- conflicted
+++ resolved
@@ -6,6 +6,7 @@
 """This module holds the connection service class, which allows for the user to connect and
 disconnect and holds the current connection, if one is present"""
 
+from __future__ import unicode_literals
 import logging
 import threading
 import uuid
@@ -30,15 +31,38 @@
         self.connection_id = str(uuid.uuid4())
         self.connection_type = connection_type
 
+    def get_connection(self, connection_type):
+        """Get the connection associated with the given connection type, or return None"""
+        return self.connection_map.get(connection_type)
+
+    def get_all_connections(self):
+        """Get all connections held by this object"""
+        return self.connection_map.values()
+
+    def add_connection(self, connection_type, connection):
+        """Add a connection to the connection map, associated with the given connection type"""
+        self.connection_map[connection_type] = connection
+
+    def remove_connection(self, connection_type):
+        """
+        Remove the connection associated with the given connection type, or raise a KeyError if
+        there is no such connection
+        """
+        self.connection_map.pop(connection_type)
+
+    def remove_all_connections(self):
+        """ Remove all connections held by this object"""
+        self.connection_map = {}
+
 
 class ConnectionService:
     """Manage a single connection, including the ability to connect/disconnect"""
 
-<<<<<<< HEAD
-    def __init__(self):
+    def __init__(self, server):
         self.connection = None
-        self._connection_thread = None
-        self._service_provider: ServiceProvider = None
+        self.owner_to_connection_map = {}
+        self.owner_to_thread_map = {}
+        self.server = server
 
     def register(self, service_provider: ServiceProvider):
         self._service_provider = service_provider
@@ -46,63 +70,47 @@
         # Register the handlers for the service
         self._service_provider.server.set_request_handler(CONNECT_REQUEST, self.handle_connect_request)
         self._service_provider.server.set_request_handler(DISCONNECT_REQUEST, self.handle_disconnect_request)
-=======
-    def __init__(self, server):
-        self.owner_to_connection_map = {}
-        self.server = server
-
-    def handle_connect_request(self, ownerUri, connection, type=ConnectionType.DEFAULT):
-        """Kick off a connection in response to an incoming connection request"""
-        thread = threading.Thread(target=self.connect_and_respond, args=(ownerUri, connection, type))
-        self.server.register_thread(thread)
-        thread.daemon = True
-        thread.start()
-        return True
->>>>>>> 6e7d0c3e
 
     # REQUEST HANDLERS #####################################################
     def handle_connect_request(self, request_context: RequestContext, params: ConnectRequestParams) -> None:
         """Kick off a connection in response to an incoming connection request"""
-        connection_info = ConnectionInfo(params.owner_uri, params.connection, params.type)
-        self._connection_thread = threading.Thread(
+        thread = threading.Thread(
             target=self._connect_and_respond,
-            args=(connection_info, request_context)
+            args=(request_context, params)
         )
-        self._connection_thread.daemon = True
-        self._connection_thread.start()
+        thread.daemon = True
+        thread.start()
+        self.owner_to_thread_map[params.owner_uri] = thread
+
         request_context.send_response(True)
+
 
     def handle_disconnect_request(self, request_context: RequestContext, params: DisconnectRequestParams) -> None:
         """Close a connection in response to an incoming disconnection request"""
-<<<<<<< HEAD
-        request_context.send_response(self._disconnect())
+        connection_info = self.owner_to_connection_map.get(params.owner_uri)
+        if connection_info is None:
+            request_context.send_response(False)
+        else
+            request_context.send_response(self._close_connections(connection_info, params.type))
 
     # IMPLEMENTATION DETAILS ###############################################
-    def _connect_and_respond(self, connection_info: ConnectionInfo, request_context: RequestContext) -> None:
+    def _connect_and_respond(self, request_context: RequestContext, params: ConnectRequestParams) -> None:
         """Open a connection and fire the connection complete notification"""
-        response = self._connect(connection_info)
+        response = self._connect(params)
         request_context.send_notification(CONNECTION_COMPLETE_METHOD, response)
 
-    def _connect(self, connection_info):
-=======
-        connection_info = self.owner_to_connection_map.get(ownerUri)
-        if connection_info is None:
-            return False
-        return close_connections(connection_info, type)
-
-    def connect_and_respond(self, owner_uri, connection_details, connection_type):
-        """Open a connection and fire the connection complete notification"""
-        response = self.connect(owner_uri, connection_details, connection_type)
-        self.server.send_event(CONNECTION_COMPLETE_NOTIFICATION_TYPE, response)
-
-    def connect(self, owner_uri, connection_details, connection_type):
->>>>>>> 6e7d0c3e
+    def _connect(self, params):
         """
         Open a connection using the given connection information.
 
         If a connection was already open, disconnect first. Return whether the connection was
         successful
         """
+
+        connection_info = self.owner_to_connection_map.get(params.owner_uri)
+
+        # If there is no saved connection or the saved connections' options do not match, create a new one
+        if connection_info is None or connection_info.details['options'] != connection_details
 
         connection_info = self.owner_to_connection_map.get(owner_uri)
 
@@ -127,17 +135,13 @@
         logging.debug(f'Connecting with connection string {connection_string}')
 
         # Connect using psycopg2
-<<<<<<< HEAD
         if self.connection:
             self._disconnect()
-=======
->>>>>>> 6e7d0c3e
         try:
             connection = psycopg2.connect(connection_string)
             connection_info.add_connection(connection_type, connection)
             return build_connection_response(connection_info, connection_type)
         except Exception as err:
-<<<<<<< HEAD
             return build_connection_response_error(connection_info, err)
 
     def _disconnect(self):
@@ -153,52 +157,6 @@
 
 def build_connection_response(connection_info, connection):
     """Build a connection complete response object"""
-=======
-            return build_connection_response_error(connection_info, connection_type, err)
-
-
-class ConnectionInfo(object):
-    """Information pertaining to a unique connection instance"""
-
-    def __init__(self, owner_uri, details):
-        self.owner_uri = owner_uri
-        self.details = details
-        self.connection_id = str(uuid.uuid4())
-        self.connection_map = {}
-
-    def get_connection(self, connection_type):
-        """Get the connection associated with the given connection type, or return None"""
-        return self.connection_map.get(connection_type)
-
-    def get_all_connections(self):
-        """Get all connections held by this object"""
-        return self.connection_map.values()
-
-    def add_connection(self, connection_type, connection):
-        """Add a connection to the connection map, associated with the given connection type"""
-        self.connection_map[connection_type] = connection
-
-    def remove_connection(self, connection_type):
-        """
-        Remove the connection associated with the given connection type, or raise a KeyError if
-        there is no such connection
-        """
-        self.connection_map.pop(connection_type)
-
-    def remove_all_connections(self):
-        """ Remove all connections held by this object"""
-        self.connection_map = {}
-
-
-def build_connection_response(connection_info, connection_type):
-    """Build a connection complete response object"""
-    response = ConnectionCompleteParams(
-        ownerUri=connection_info.owner_uri,
-        type=connection_type,
-        connectionId=connection_info.connection_id
-    )
-    connection = connection_info.get_connection(connection_type)
->>>>>>> 6e7d0c3e
     dsn_parameters = connection.get_dsn_parameters()
 
     connection_summary = ConnectionSummary()
@@ -217,21 +175,12 @@
 
 def build_connection_response_error(connection_info, connection_type, err):
     """Build a connection complete response object"""
-<<<<<<< HEAD
-    response = ConnectionCompleteParams()
-    response.owner_uri = connection_info.owner_uri
-    response.type = connection_info.connection_type
-    response.messages = repr(err)
-    response.error_message = str(err)
-
-=======
     response = ConnectionCompleteParams(
         ownerUri=connection_info.owner_uri,
         type=connection_type,
         messages=repr(err),
         errorMessage=str(err)
     )
->>>>>>> 6e7d0c3e
     return response
 
 
