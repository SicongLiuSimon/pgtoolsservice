--- conflicted
+++ resolved
@@ -71,10 +71,6 @@
         return {
             create: scripter.get_create_script(metadata),
             delete: scripter.get_delete_script(metadata),
-<<<<<<< HEAD
-            update: scripter.get_delete_script(metadata),
-=======
             update: scripter.get_update_script(metadata),
->>>>>>> 9ba60ae5
             select: self.script_as_select(connection, metadata)
         }