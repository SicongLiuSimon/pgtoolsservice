--- conflicted
+++ resolved
@@ -1,181 +1,147 @@
-# --------------------------------------------------------------------------------------------
-# Copyright (c) Microsoft Corporation. All rights reserved.
-# Licensed under the MIT License. See License.txt in the project root for license information.
-# --------------------------------------------------------------------------------------------
-
-from pgsmo.objects.server.server import Server
-
-
-class Scripter(object):
-    """Service for retrieving operation scripts"""
-
-    def __init__(self, conn):
-        # get server from psycopg2 connection
-        self.connection = conn
-        self.server = Server(conn)
-
-    # SCRIPTING METHODS ############################
-
-    # SELECT ##################################################################
-
-    def script_as_select(self, metadata) -> str:
-        """ Function to get script for select operations """
-        schema = metadata["schema"]
-        name = metadata["name"]
-        # wrap quotes only around objects with all small letters
-        name = f'"{name}"' if name.islower() else name
-        script = f"SELECT *\nFROM {schema}.{name}\nLIMIT 1000\n"
-        return script
-
-    # CREATE ##################################################################
-
-    def get_create_script(self, metadata) -> str:
-        """ Get create script for all objects """
-        try:
-            # get object from server
-            object_type = metadata["metadataTypeName"]
-            obj = self._get_object(object_type, metadata)
-
-            # get the create script
-            script = obj.create_script(self.connection)
-
-            return script
-        except Exception:
-            # need to handle exceptions well
-            return None
-
-    # DELETE ##################################################################
-    def get_delete_script(self, metadata) -> str:
-        """ Get delete script for all objects """
-        try:
-            # get object from server
-            object_type = metadata["metadataTypeName"]
-            obj = self._get_object(object_type, metadata)
-
-<<<<<<< HEAD
-            # get the create script
-=======
-            # get the delete script
->>>>>>> 9ba60ae5
-            script = obj.delete_script(self.connection)
-            return script
-        except Exception:
-            return None
-
-    # UPDATE ##################################################################
-
-<<<<<<< HEAD
-    def get_table_update_script(self, metadata) -> str:
-=======
-    def get_update_script(self, metadata) -> str:
->>>>>>> 9ba60ae5
-        """ Get update script for tables """
-        try:
-            # get object from server
-            object_type = metadata["metadataTypeName"]
-            obj = self._get_object(object_type, metadata)
-
-<<<<<<< HEAD
-            # get the create script
-=======
-            # get the update script
->>>>>>> 9ba60ae5
-            script = obj.update_script(self.connection)
-            return script
-        except Exception:
-            return None
-
-    # HELPER METHODS ##########################################################
-
-    def _find_schema(self, metadata):
-        """ Find the schema in the server to script as """
-        table_schema = metadata["schema"]
-        databases = self.server.databases
-        parent_schema = None
-        try:
-            for db in databases:
-                parent_schema = db.schemas[table_schema]
-                return parent_schema
-        except Exception:
-            return None
-
-    def _find_table(self, metadata):
-        """ Find the table in the server to script as """
-        try:
-            table_name = metadata["name"]
-            parent_schema = self._find_schema(metadata)
-            for table in parent_schema.tables:
-                return parent_schema.tables[table_name]
-<<<<<<< HEAD
-        except Exception:
-            return None
-
-    def _find_database(self, metadata):
-        """ Find a database in the server """
-        try:
-            database_name = metadata["name"]
-            database = self.server.databases[database_name]
-            return database
-        except Exception:
-            return None
-
-    def _find_view(self, metadata):
-        """ Find a view in the server """
-        try:
-=======
-        except Exception:
-            return None
-
-    def _find_function(self, metadata):
-        """ Find the function in the server to script as """
-        try:
-            function_name = metadata["name"]
-            parent_schema = self._find_schema(metadata)
-            return parent_schema.functions[function_name]
-        except Exception:
-            return None
-
-    def _find_database(self, metadata):
-        """ Find a database in the server """
-        try:
-            database_name = metadata["name"]
-            database = self.server.databases[database_name]
-            return database
-        except Exception:
-            return None
-
-    def _find_view(self, metadata):
-        """ Find a view in the server """
-        try:
->>>>>>> 9ba60ae5
-            view_name = metadata["name"]
-            parent_schema = self._find_schema(metadata)
-            view = parent_schema.views[view_name]
-            return view
-        except Exception:
-            return None
-
-    def _find_role(self, metadata):
-        """ Find a role in the server """
-        try:
-            role_name = metadata["name"]
-            role = self.server.roles[role_name]
-            return role
-        except Exception:
-            return None
-
-    def _get_object(self, object_type: str, metadata):
-        """ Retrieve a given object """
-        object_map = {
-            "Table": self._find_table,
-            "Schema": self._find_schema,
-            "Database": self._find_database,
-            "View": self._find_view,
-<<<<<<< HEAD
-            "Role": self._find_role
-=======
-            "Role": self._find_role,
-            "Function": self._find_function
->>>>>>> 9ba60ae5
-        }
-        return object_map[object_type](metadata)
+# --------------------------------------------------------------------------------------------
+# Copyright (c) Microsoft Corporation. All rights reserved.
+# Licensed under the MIT License. See License.txt in the project root for license information.
+# --------------------------------------------------------------------------------------------
+
+from pgsmo.objects.server.server import Server
+
+
+class Scripter(object):
+    """Service for retrieving operation scripts"""
+
+    def __init__(self, conn):
+        # get server from psycopg2 connection
+        self.connection = conn
+        self.server = Server(conn)
+
+    # SCRIPTING METHODS ############################
+
+    # SELECT ##################################################################
+
+    def script_as_select(self, metadata) -> str:
+        """ Function to get script for select operations """
+        schema = metadata["schema"]
+        name = metadata["name"]
+        # wrap quotes only around objects with all small letters
+        name = f'"{name}"' if name.islower() else name
+        script = f"SELECT *\nFROM {schema}.{name}\nLIMIT 1000\n"
+        return script
+
+    # CREATE ##################################################################
+
+    def get_create_script(self, metadata) -> str:
+        """ Get create script for all objects """
+        try:
+            # get object from server
+            object_type = metadata["metadataTypeName"]
+            obj = self._get_object(object_type, metadata)
+
+            # get the create script
+            script = obj.create_script(self.connection)
+
+            return script
+        except Exception:
+            # need to handle exceptions well
+            return None
+
+    # DELETE ##################################################################
+    def get_delete_script(self, metadata) -> str:
+        """ Get delete script for all objects """
+        try:
+            # get object from server
+            object_type = metadata["metadataTypeName"]
+            obj = self._get_object(object_type, metadata)
+
+            # get the delete script
+            script = obj.delete_script(self.connection)
+            return script
+        except Exception:
+            return None
+
+    # UPDATE ##################################################################
+
+    def get_update_script(self, metadata) -> str:
+        """ Get update script for tables """
+        try:
+            # get object from server
+            object_type = metadata["metadataTypeName"]
+            obj = self._get_object(object_type, metadata)
+
+            # get the update script
+            script = obj.update_script(self.connection)
+            return script
+        except Exception:
+            return None
+
+    # HELPER METHODS ##########################################################
+
+    def _find_schema(self, metadata):
+        """ Find the schema in the server to script as """
+        table_schema = metadata["schema"]
+        databases = self.server.databases
+        parent_schema = None
+        try:
+            for db in databases:
+                parent_schema = db.schemas[table_schema]
+                return parent_schema
+        except Exception:
+            return None
+
+    def _find_table(self, metadata):
+        """ Find the table in the server to script as """
+        try:
+            table_name = metadata["name"]
+            parent_schema = self._find_schema(metadata)
+            for table in parent_schema.tables:
+                return parent_schema.tables[table_name]
+        except Exception:
+            return None
+
+    def _find_function(self, metadata):
+        """ Find the function in the server to script as """
+        try:
+            function_name = metadata["name"]
+            parent_schema = self._find_schema(metadata)
+            return parent_schema.functions[function_name]
+        except Exception:
+            return None
+
+    def _find_database(self, metadata):
+        """ Find a database in the server """
+        try:
+            database_name = metadata["name"]
+            database = self.server.databases[database_name]
+            return database
+        except Exception:
+            return None
+
+    def _find_view(self, metadata):
+        """ Find a view in the server """
+        try:
+            view_name = metadata["name"]
+            parent_schema = self._find_schema(metadata)
+            view = parent_schema.views[view_name]
+            return view
+        except Exception:
+            return None
+
+    def _find_role(self, metadata):
+        """ Find a role in the server """
+        try:
+            role_name = metadata["name"]
+            role = self.server.roles[role_name]
+            return role
+        except Exception:
+            return None
+
+    def _get_object(self, object_type: str, metadata):
+        """ Retrieve a given object """
+        object_map = {
+            "Table": self._find_table,
+            "Schema": self._find_schema,
+            "Database": self._find_database,
+            "View": self._find_view,
+            "Role": self._find_role,
+            "Function": self._find_function
+        }
+        return object_map[object_type](metadata)