# --------------------------------------------------------------------------------------------
# Copyright (c) Microsoft Corporation. All rights reserved.
# Licensed under the MIT License. See License.txt in the project root for license information.
# --------------------------------------------------------------------------------------------


import unittest
from unittest import mock

from pgsqltoolsservice.edit_data import DataEditorSession
from pgsqltoolsservice.edit_data.contracts import InitializeEditParams, EditInitializerFilter, CreateRowResponse # noqa
from tests.utils import MockConnection, MockCursor
from pgsqltoolsservice.edit_data import EditTableMetadata, EditColumnMetadata, DataEditSessionExecutionState
from pgsqltoolsservice.query_execution.query import Query, Batch, ExecutionState
from pgsqltoolsservice.query_execution.result_set import ResultSet
from pgsqltoolsservice.query_execution.contracts.common import DbColumn
from pgsqltoolsservice.edit_data.update_management.row_edit import EditScript
from pgsqltoolsservice.edit_data.update_management import RowDelete


class TestDataEditorSession(unittest.TestCase):

    def setUp(self):
        self._metadata_factory = mock.MagicMock()
        self._mock_cursor = MockCursor(None)
        self._connection = MockConnection({"port": "8080", "host": "test", "dbname": "test"}, self._mock_cursor)
        self._initialize_edit_request = InitializeEditParams()

        self._initialize_edit_request.schema_name = 'public'
        self._initialize_edit_request.object_name = 'Employee'
        self._initialize_edit_request.object_type = 'Table'

        db_column = DbColumn()

        column = EditColumnMetadata(db_column, None)

        self._columns_metadata = [column]
        self._schema_name = 'public'
        self._table_name = 'table'
        self._edit_table_metadata = EditTableMetadata(self._schema_name, self._table_name, self._columns_metadata)

        self._query_executer = mock.MagicMock()
        self._on_success = mock.MagicMock()
        self._on_failure = mock.MagicMock()
        self._data_editor_session = DataEditorSession(self._metadata_factory)

        self._metadata_factory.get = mock.Mock(return_value=self._edit_table_metadata)

        self._query = 'SELECT TESTCOLUMN FROM TESTTABLE LIMIT 100'

        self._data_editor_session._construct_initialize_query = mock.Mock(return_value=self._query)

    def test_initialize_gets_metadata(self):
        self._data_editor_session.initialize(self._initialize_edit_request, self._connection, self._query_executer, self._on_success, self._on_failure)

        self.assertEqual(self._edit_table_metadata, self._data_editor_session.table_metadata)
        self._metadata_factory.get.assert_called_once()

        call_args = self._metadata_factory.get.call_args[0]

        self.assertEqual(self._connection, call_args[0])
        self.assertEqual(self._initialize_edit_request.schema_name, call_args[1])
        self.assertEqual(self._initialize_edit_request.object_name, call_args[2])
        self.assertEqual(self._initialize_edit_request.object_type, call_args[3])

    def test_initialize_calls_queryexecuter_with_query_with_filters(self):

        self._initialize_edit_request.filters = EditInitializerFilter()

        self._initialize_edit_request.filters.limit_results = 100

        self._data_editor_session.initialize(self._initialize_edit_request, self._connection, self._query_executer, self._on_success, self._on_failure)

        self.assertEqual(self._query_executer.call_args[0][0].upper(), 'SELECT TESTCOLUMN FROM TESTTABLE LIMIT 100')

        self._query_executer.assert_called_once()

    def test_initialize_when_query_is_null(self):
        self._query_executer = mock.MagicMock(return_value=DataEditSessionExecutionState(None))

        self._data_editor_session.initialize(self._initialize_edit_request, self._connection, self._query_executer, self._on_success, self._on_failure)

        self._query_executer.assert_called_once()

    def test_initialize_calls_failure_when_query_status_is_not_executed(self):
        query = Query('owner', '')
        self._query_executer = mock.MagicMock(return_value=DataEditSessionExecutionState(query))

        self._data_editor_session.initialize(self._initialize_edit_request, self._connection, self._query_executer, self._on_success, self._on_failure)

        self._query_executer.assert_called_once()

    def test_initialize_calls_success(self):
        query = Query('owner', '')
        query.execution_state = ExecutionState.EXECUTED

        rows = [("Result1", 53), ("Result2", None,)]
        result_set = ResultSet(0, 0, None, len(rows), rows)

        batch = Batch('', 1, None)
        batch.result_set = result_set

        query.batches = [batch]
        self._query_executer = mock.MagicMock(return_value=DataEditSessionExecutionState(query))

        self._data_editor_session.initialize(self._initialize_edit_request, self._connection, self._query_executer, self._on_success, self._on_failure)
        self._query_executer.assert_called_once()

    def test_update_cell_when_in_cache(self):
        row_id = 0
        column_index = 0
        new_value = 'Updates'

        edit_row = mock.MagicMock()

        edit_row.set_cell_value = mock.MagicMock(return_value=new_value)

        self._data_editor_session._session_cache[row_id] = edit_row
        self._data_editor_session._is_initialized = True
        self._data_editor_session._last_row_id = 10

        result = self._data_editor_session.update_cell(row_id, column_index, new_value)

        self.assertEqual(new_value, result)

    def test_create_row(self):
        '''
        Validate that create row creates new row based with new row id and returns
        CreateRowResponse
        '''
        self._data_editor_session._last_row_id = 0

        calculated_column = DbColumn()
        calculated_column.is_updatable = False
        calculated_column_metadata = EditColumnMetadata(calculated_column, None)

        default_value_column = DbColumn()
        default_value_column.data_type = 'bool'
        default_value_column.is_updatable = True
        default_value_column_metadata = EditColumnMetadata(default_value_column, '0')

        columns_metadata = [calculated_column_metadata, default_value_column_metadata]

        self._data_editor_session.table_metadata = EditTableMetadata(self._schema_name, self._table_name, columns_metadata)

        result_set = ResultSet(rows=[(1, False)])

        result_set.columns = [calculated_column, default_value_column]

        self._data_editor_session._result_set = result_set

        response: CreateRowResponse = self._data_editor_session.create_row()

        self.assertEqual(1, response.new_row_id)
        self.assertEqual(len(columns_metadata), len(response.default_values))

        self.assertEqual('&lt;TBD&gt;', response.default_values[0])
        self.assertEqual('False', response.default_values[1])

    def test_delete_row(self):
        '''
        Verify that it creates and DeleteRow and adds it to session cache
        '''
        row_id = 1
        self._data_editor_session.delete_row(row_id)

        delete_row = self._data_editor_session._session_cache.get(row_id)

        self.assertEqual(row_id, delete_row.row_id)
        self.assertEqual(None, self._data_editor_session._result_set)
        self.assertEqual(None, self._data_editor_session.table_metadata)

    def test_revert_row_when_row_exists(self):
        '''
        Verify that it removes the row from the cache
        '''
        row_id = 1

        self._data_editor_session._session_cache[row_id] = {}

        self._data_editor_session.revert_row(row_id)

        self.assertEqual(0, len(self._data_editor_session._session_cache))

    def test_revert_row_when_row_does_not_exists(self):
        '''
        Verify that it throws exception when row is not in cache
        '''
        row_id = 1

        with self.assertRaises(KeyError):
            self._data_editor_session.revert_row(row_id)

    def test_commit_edit_fire_success(self):

        mock_edit = mock.MagicMock()
        mock_edit.row_id = 0
        row_id = 1
        success_callback = mock.MagicMock()

        script_template = 'script'
        query_params = []

        edit_script = EditScript(script_template, query_params)

        mock_edit.get_script = mock.Mock(return_value=edit_script)

        self._data_editor_session._session_cache[row_id] = mock_edit

        self._data_editor_session._result_set = ResultSet(rows=[(1, False)])

        self._data_editor_session.commit_edit(self._connection, success_callback, None)

        self.assertTrue(len(self._data_editor_session._session_cache) is 0)

        success_callback.assert_called_once()

        mock_edit.get_script.assert_called_once()

        self._mock_cursor.mogrify.assert_called_once()

        self._mock_cursor.execute.assert_called_once_with(self._mock_cursor.morgified_value)

        mock_edit.apply_changes.assert_called_once()

<<<<<<< HEAD
    def test_update_cell_not_initialized(self):
        session = DataEditorSession(self._metadata_factory)
        with self.assertRaises(Exception):
            session.update_cell(0, 3, 'abcd')     

    def test_update_row_with_rowid_out_of_range(self):
        self._data_editor_session.initialize(self._initialize_edit_request, self._connection, self._query_executer, self._on_success, self._on_failure)
        self._data_editor_session._is_initialized = True
        self._data_editor_session._last_row_id = 2
        current_row_id = 3
                       
        with self.assertRaises(ValueError) as cm:
            self._data_editor_session.update_cell(current_row_id, 4, 'abcd')  

        if cm.exception.args is not None:
            self.assertEquals(f"Parameter row_id with value {current_row_id} is out of range", cm.exception.args[0])
=======
    def test_get_rows_when_start_index_is_equal_to_row_count(self):
        rows = []
        result_set = ResultSet(0, 0, None, len(rows), rows)

        self._data_editor_session._result_set = result_set

        edit_row = mock.MagicMock()

        edit_row.get_edit_row = mock.Mock(return_value=edit_row)

        self._data_editor_session._session_cache[0] = edit_row

        edit_rows = self._data_editor_session.get_rows('Test Uri', 0, 1)

        self.assertEqual(len(edit_rows), 1)
        self.assertEqual(edit_row, edit_rows[0])
        edit_row.get_edit_row.assert_called_once()

    def test_commit_when_its_a_new_row_thats_being_deleted(self):
        rows = []
        result_set = ResultSet(0, 0, None, len(rows), rows)

        row_delete = RowDelete(0, result_set, self._edit_table_metadata)

        row_delete.get_script = mock.Mock(return_value="Some query")

        self._data_editor_session._session_cache[0] = row_delete
        self._data_editor_session._result_set = result_set

        self._data_editor_session.commit_edit(self._connection, mock.MagicMock(), mock.MagicMock())

        row_delete.get_script.assert_not_called()
        self.assertFalse(bool(self._data_editor_session._session_cache))

    def test_commit_when_its_a_existing_row_thats_being_deleted(self):
        rows = [("Result1", 53), ("Result2", None,)]
        result_set = ResultSet(0, 0, None, len(rows), rows)

        script_template = 'script'
        query_params = []

        edit_script = EditScript(script_template, query_params)

        row_delete = RowDelete(0, result_set, self._edit_table_metadata)

        row_delete.get_script = mock.Mock(return_value=edit_script)

        self._data_editor_session._session_cache[0] = row_delete
        self._data_editor_session._result_set = result_set

        self._data_editor_session.commit_edit(self._connection, mock.MagicMock(), mock.MagicMock())

        row_delete.get_script.assert_called_once()
        self.assertFalse(bool(self._data_editor_session._session_cache))
>>>>>>> ef2bd09d


if __name__ == '__main__':
    unittest.main()<|MERGE_RESOLUTION|>--- conflicted
+++ resolved
@@ -223,24 +223,23 @@
 
         mock_edit.apply_changes.assert_called_once()
 
-<<<<<<< HEAD
     def test_update_cell_not_initialized(self):
         session = DataEditorSession(self._metadata_factory)
         with self.assertRaises(Exception):
-            session.update_cell(0, 3, 'abcd')     
+            session.update_cell(0, 3, 'abcd')
 
     def test_update_row_with_rowid_out_of_range(self):
         self._data_editor_session.initialize(self._initialize_edit_request, self._connection, self._query_executer, self._on_success, self._on_failure)
         self._data_editor_session._is_initialized = True
         self._data_editor_session._last_row_id = 2
         current_row_id = 3
-                       
+
         with self.assertRaises(ValueError) as cm:
-            self._data_editor_session.update_cell(current_row_id, 4, 'abcd')  
+            self._data_editor_session.update_cell(current_row_id, 4, 'abcd')
 
         if cm.exception.args is not None:
             self.assertEquals(f"Parameter row_id with value {current_row_id} is out of range", cm.exception.args[0])
-=======
+
     def test_get_rows_when_start_index_is_equal_to_row_count(self):
         rows = []
         result_set = ResultSet(0, 0, None, len(rows), rows)
@@ -295,7 +294,6 @@
 
         row_delete.get_script.assert_called_once()
         self.assertFalse(bool(self._data_editor_session._session_cache))
->>>>>>> ef2bd09d
 
 
 if __name__ == '__main__':
